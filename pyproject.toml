[tool]
[tool.poetry]
name = "dframeio"
version = "0.3.0"
homepage = "https://github.com/chr1st1ank/dataframe-io"
description = "Read and write dataframes anywhere."
authors = ["Christian Krudewig <chr1st1ank@krudewig-online.de>"]
readme = "README.md"
license = "Apache-2.0"
classifiers = [
    'Development Status :: 5 - Production/Stable',
    'Intended Audience :: Developers',
    'License :: OSI Approved :: Apache Software License',
    'Natural Language :: English',
    'Programming Language :: Python :: 3',
    'Programming Language :: Python :: 3.7',
    'Programming Language :: Python :: 3.8',
    'Programming Language :: Python :: 3.9',
<<<<<<< HEAD
    'Programming Language :: Python :: 3.10',
=======
>>>>>>> bd3883a3
    'Topic :: Database'
]
packages = [
    { include = "dframeio" },
    { include = "tests", format = "sdist" },
]

[tool.poetry.dependencies]
python = ">=3.7.1,<4.0"
pandas = ">=1.0.0,<2.0"
pyarrow = { version = ">=4.0,<7.0", optional = true }
psycopg = { version = "~3", optional = true }
lark-parser = "^0.12.0"

[tool.poetry.extras]
pyarrow = ["pyarrow"]   # For backward compatibility
parquet = ["pyarrow"]
postgres = ["psycopg"]

test = [
    "pytest",
    "black",
    "isort",
    "flake8",
    "flake8-docstrings",
    "pytest-cov",
    "yamllint",
    "mypy"
]

dev = ["tox", "pre-commit", "virtualenv", "pip", "twine", "toml"]

doc = [
    "mkdocs",
    "mkdocs-include-markdown-plugin",
    "mkapi",
    "mkdocs-autorefs"
]

[tool.poetry.dev-dependencies]
black = { version = "*" }
flake8 = { version = "*" }
flake8-docstrings = { version = "*" }
isort = { version = "*" }
mkdocs = { version = "^1.0.0" }
mkdocs-autorefs = { version = "*" }
mkdocs-include-markdown-plugin = { version = "*" }
mkapi = { version = "*" }
pip = { version = "^20.3.1" }
pre-commit = { version = "^2.12.0" }
pyarrow = "^6.0.0"
pytest = "^6.2.4"
pytest-cov = { version = "*" }
toml = { version = "*" }
tox = { version = "*" }
twine = { version = "*" }
virtualenv = { version = "^20.0" }
pylint = "^*"
pandera = "*"
yamllint = "*"
pylint-junit = "*"
#railroad-diagrams = "^1.1.0"  # This is only for pyparsing[diagrams]
#Jinja2 = "^3.0.1"  # This is only for pyparsing[diagrams]
pydot = "^1.4.2"
psycopg = "^3.0.1"
mypy = "^0.910"

[build-system]
requires = ["poetry-core>=1.0.0"]
build-backend = "poetry.core.masonry.api"

[tool.black]
line-length = 100
include = '\.pyi?$'
exclude = '''
/(
    \.eggs
  | \.git
  | \.hg
  | \.mypy_cache
  | \.tox
  | \.venv
  | _build
  | buck-out
  | build
  | dist
)/
'''

[tool.isort]
multi_line_output = 3
include_trailing_comma = true
force_grid_wrap = 0
use_parentheses = true
ensure_newline_before_comments = true
line_length = 100

[tool.pylint.master]
reports = false
msg-template = "{path}:{line}: {msg_id} ({symbol}) {msg} ({obj})"
load-plugins = [
    "pylint.extensions.docparams", # Find parameters missing in docstrings
    "pylint.extensions.docstyle", # Detect wrong docstring formatting
]
disable = [
    "bad-continuation", # Creates many false positives conflicting with black
    "invalid-name", # Creates warnings for local single-letter variables
    "fixme", # Creates warnings for todo items
    "no-else-return", # Creates refactor result for indented else block; which however might be more readable
    "duplicate-code", # Unfortunately this gives alerts also for identical function signatures
    "line-too-long", # Checked already by flake8
]

[tool.pylint.design]
max-args = 10  # Maximum number of arguments for functions
max-attributes = 15  # Maximum number of attributes for a class<|MERGE_RESOLUTION|>--- conflicted
+++ resolved
@@ -16,10 +16,7 @@
     'Programming Language :: Python :: 3.7',
     'Programming Language :: Python :: 3.8',
     'Programming Language :: Python :: 3.9',
-<<<<<<< HEAD
     'Programming Language :: Python :: 3.10',
-=======
->>>>>>> bd3883a3
     'Topic :: Database'
 ]
 packages = [
